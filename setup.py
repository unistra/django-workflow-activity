--- conflicted
+++ resolved
@@ -32,11 +32,7 @@
 
 setup(
     name = "django-workflow-activity",
-<<<<<<< HEAD
-    version = "1.1.0",
-=======
     version = "1.2.0",
->>>>>>> 309c2027
     packages = find_packages(exclude=["*.tests", "*.tests.*", "tests.*", "tests"]),
 
     install_requires=libraries,
